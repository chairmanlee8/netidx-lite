--- conflicted
+++ resolved
@@ -1,10 +1,6 @@
 [package]
 name = "netidx-browser"
-<<<<<<< HEAD
-version = "0.10.1"
-=======
 version = "0.10.2"
->>>>>>> f79a1086
 authors = ["Eric Stokes <letaris@gmail.com>"]
 edition = "2021"
 license = "MIT"
@@ -35,11 +31,7 @@
 netidx-core = { path = "../netidx-core", version = "0.10" }
 netidx-netproto = { path = "../netidx-netproto", version = "0.10" }
 netidx = { path = "../netidx", version = "0.10" , default_features = false }
-<<<<<<< HEAD
-netidx-bscript = { path = "../netidx-bscript", version = "^0.10.1" }
-=======
 netidx-bscript = { path = "../netidx-bscript", version = "^0.10.2" }
->>>>>>> f79a1086
 netidx-protocols = { path = "../netidx-protocols", version = "0.10", default_features = false }
 regex = "1"
 serde_derive = "1.0"
