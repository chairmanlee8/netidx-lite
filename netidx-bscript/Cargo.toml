[package]
name = "netidx-bscript"
<<<<<<< HEAD
version = "0.10.1"
=======
version = "0.10.2"
>>>>>>> f79a1086
authors = ["Eric Stokes <letaris@gmail.com>"]
edition = "2021"
homepage = "https://estokes.github.io/netidx-book/"
repository = "https://github.com/estokes/netidx"
description = "An incremental scripting language for netidx"
documentation = "https://docs.rs/netidx-bscript"
readme = "../README.md"
license = "MIT"

[dependencies]
anyhow = "1"
base64 = "0.13"
bytes = "1"
chrono = { version = "0.4", features = ["serde"] }
combine = "4"
fxhash = "0.2"
lazy_static = "1"
netidx-netproto = { path = "../netidx-netproto", version = "0.10" }
netidx-core = { path = "../netidx-core", version = "0.10" }
netidx = { path = "../netidx", version = "0.10" }
regex = "1"
serde = "1"
serde_derive = "1"

[dev-dependencies]
proptest = "1"<|MERGE_RESOLUTION|>--- conflicted
+++ resolved
@@ -1,10 +1,6 @@
 [package]
 name = "netidx-bscript"
-<<<<<<< HEAD
-version = "0.10.1"
-=======
 version = "0.10.2"
->>>>>>> f79a1086
 authors = ["Eric Stokes <letaris@gmail.com>"]
 edition = "2021"
 homepage = "https://estokes.github.io/netidx-book/"
